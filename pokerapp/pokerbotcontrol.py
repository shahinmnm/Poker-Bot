--- conflicted
+++ resolved
@@ -633,7 +633,6 @@
         if user is None or chat is None or message is None:
             return
 
-<<<<<<< HEAD
         await self._persist_menu_state(
             user_id=user.id,
             chat_id=chat.id,
@@ -641,15 +640,6 @@
         )
 
         menu_context = await self.middleware.build_menu_context(update, context)
-=======
-        menu_context = await self.middleware.build_menu_context(
-            chat_id=chat.id,
-            chat_type=chat.type,
-            user_id=user.id,
-            language_code=user.language_code,
-            chat=chat,
-        )
->>>>>>> 6bbb2d6f
 
         welcome_text = translation_manager.t(
             "msg.welcome",
@@ -671,7 +661,6 @@
         if user is None or chat is None:
             return
 
-<<<<<<< HEAD
         await self._persist_menu_state(
             user_id=user.id,
             chat_id=chat.id,
@@ -679,15 +668,6 @@
         )
 
         menu_context = await self.middleware.build_menu_context(update, context)
-=======
-        menu_context = await self.middleware.build_menu_context(
-            chat_id=chat.id,
-            chat_type=chat.type,
-            user_id=user.id,
-            language_code=user.language_code,
-            chat=chat,
-        )
->>>>>>> 6bbb2d6f
         await self.view._send_menu(chat.id, menu_context)
 
     async def _safe_navigation_update(
@@ -780,7 +760,6 @@
         try:
             current_state = await self.middleware.menu_state.get_state(chat.id)
 
-<<<<<<< HEAD
         if not current_state:
             new_location = MenuLocation.MAIN_MENU
         else:
@@ -793,30 +772,6 @@
             location=new_location,
             context_data={},
         )
-=======
-            if current_state is None:
-                await self._safe_navigation_update(
-                    query,
-                    MenuLocation.MAIN,
-                    "back (no current state)",
-                )
-                return
-
-            try:
-                current_location = MenuLocation(current_state.location)
-            except ValueError:
-                self._logger.warning(
-                    "Invalid location '%s' for chat %d, defaulting to MAIN",
-                    current_state.location,
-                    chat.id,
-                )
-                await self._safe_navigation_update(
-                    query,
-                    MenuLocation.MAIN,
-                    "back (invalid location)",
-                )
-                return
->>>>>>> 6bbb2d6f
 
             parent_location_value = MENU_HIERARCHY.get(current_location)
 
@@ -868,17 +823,12 @@
         if not user or not chat:
             return
 
-<<<<<<< HEAD
         await self._persist_menu_state(
             user_id=user.id,
             chat_id=chat.id,
             location=MenuLocation.MAIN_MENU,
             context_data={},
         )
-=======
-        try:
-            await self.middleware.menu_state.clear_state(chat.id)
->>>>>>> 6bbb2d6f
 
             self._middleware._metrics.record_navigation("home")
 
