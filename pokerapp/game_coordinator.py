--- conflicted
+++ resolved
@@ -55,7 +55,6 @@
 
         chat_id = getattr(self, "_chat_id", None) or getattr(game, "chat_id", None)
 
-<<<<<<< HEAD
         # Add custom prompt if provided
         if action_prompt:
             state_text += f"\n\n{action_prompt}"
@@ -68,11 +67,6 @@
                 game,
                 current_player,
             )
-=======
-        if chat_id is None:
-            logger.warning("Chat ID not set; cannot update game state UI")
-            return
->>>>>>> 20458f80
 
         # Edit existing message or send new
         if game.has_group_message():
