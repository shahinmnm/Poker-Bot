--- conflicted
+++ resolved
@@ -2411,17 +2411,11 @@
     ) -> "WalletManagerModel":
         try:
             return await asyncio.to_thread(cls, user_id, kv)
-<<<<<<< HEAD
         except Exception as exc:
             logger.exception(
                 "Failed to load wallet for user %s: %s",
                 user_id,
                 exc,
-=======
-        except (TypeError, ValueError, redis.RedisError) as exc:
-            logger.exception(
-                "Failed to load wallet for user %s: %s", user_id, type(exc).__name__
->>>>>>> 8827613e
             )
             raise
 
