--- conflicted
+++ resolved
@@ -2763,12 +2763,7 @@
                     game.remain_cards = game.remain_cards[cards_to_deal:]
 
                 self._coordinator.commit_round_bets(game)
-<<<<<<< HEAD
-
-                self._save_game(game)
-=======
                 self._save_game(chat_id_int, game)
->>>>>>> 37647f27
 
                 await self._coordinator._send_or_update_game_state(
                     game=game,
@@ -2781,12 +2776,7 @@
                 )
 
                 game.state = GameState.FINISHED
-<<<<<<< HEAD
-
-                self._save_game(game)
-=======
                 self._save_game(chat_id_int, game)
->>>>>>> 37647f27
 
                 await self._show_game_results(
                     chat_id=chat_id_str,
