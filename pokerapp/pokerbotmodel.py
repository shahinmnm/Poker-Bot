--- conflicted
+++ resolved
@@ -275,14 +275,9 @@
         Args:
             chat_id: Chat identifier
             game: Completed game instance
-<<<<<<< HEAD
             winners_results: Dict mapping scores to list of (Player, Cards)
                 tuples
                 Format: {score: [(player, hand_cards), ...], ...}
-=======
-            winners_results: Either a score→players map or legacy
-                list of (player, hand_cards, winnings) tuples.
->>>>>>> 20458f80
         """
 
         try:
