--- conflicted
+++ resolved
@@ -232,7 +232,6 @@
         "wallet": "💰 ארנק"
       }
     },
-<<<<<<< HEAD
     "language": {
       "back": "⬅️ חזרה"
     },
@@ -264,8 +263,6 @@
       "wallet_balance": "💰 יתרה: ${amount}",
       "wallet_empty": "הארנק שלכם ריק. פנו למנהל להוספת ז'יטונים."
     },
-=======
->>>>>>> 9af6b0ab
     "model": {
       "error": {
         "already_in_game": "⚠️ אתם כבר במשחק",
