{
  "game": {
    "card": {
      "rank": {
        "10": "Десятка",
        "2": "Двойка",
        "3": "Тройка",
        "4": "Четвёрка",
        "5": "Пятёрка",
        "6": "Шестёрка",
        "7": "Семёрка",
        "8": "Восьмёрка",
        "9": "Девятка",
        "A": "Туз",
        "J": "Валет",
        "K": "Король",
        "Q": "Дама"
      },
      "suit": {
        "clubs": "Трефы",
        "diamonds": "Бубны",
        "hearts": "Червы",
        "spades": "Пики"
      }
    },
    "hand": {
      "flush": "Флеш",
      "four_of_kind": "Каре",
      "full_house": "Фул-хаус",
      "high_card": "Старшая карта",
      "pair": "Пара",
      "royal_flush": "Роял-флеш",
      "straight": "Стрит",
      "straight_flush": "Стрит-флеш",
      "three_of_kind": "Сет",
      "two_pair": "Две пары"
    },
    "round": {
      "flop": "🃏 Флоп — открыты три карты",
      "pre_flop": "🎴 Префлоп — выставлены блайнды",
      "river": "🌊 Ривер — открыта пятая карта",
      "showdown": "🏆 Шоудаун — определяем победителя",
      "turn": "🎯 Тёрн — открыта четвёртая карта"
    },
    "state": {
      "finished": "Вскрытие",
      "flop": "Флоп",
      "initial": "Ожидаем игроков",
      "pre_flop": "Префлоп",
      "river": "Ривер",
      "turn": "Тёрн"
    }
  },
  "help": {
    "commands": {
      "list": "/start - запустить бота\n/menu - главное меню\n/newgame - создать стол\n/join - присоединиться\n/leave - выйти\n/wallet - баланс\n/help - помощь\n/language - сменить язык",
      "title": "🤖 Команды бота"
    },
    "hand_rankings": {
      "list": "1. Роял-флеш\n2. Стрит-флеш\n3. Каре\n4. Фул-хаус\n5. Флеш\n6. Стрит\n7. Сет\n8. Две пары\n9. Пара\n10. Старшая карта",
      "title": "🏆 Рейтинг комбинаций (от старшей к младшей)"
    },
    "rules": {
      "actions": "**Действия:**\n• Чек — пропустить ход\n• Колл — сравнять ставку\n• Рейз — повысить ставку\n• Фолд — сбросить карты\n• Олл-ин — поставить все фишки",
      "betting_rounds": "**Раунды ставок:**\n1️⃣ Префлоп (раздаём 2 карты)\n2️⃣ Флоп (3 общие карты)\n3️⃣ Тёрн (1 общая карта)\n4️⃣ Ривер (1 общая карта)",
      "objective": "**Цель:** Соберите лучшую комбинацию из пяти карт, используя 2 карманные и 5 общих.",
      "title": "📖 Правила Техасского Холдема"
    }
  },
  "meta": {
    "font": "system",
    "language": "ru",
    "rtl": false,
    "version": "1.0.0"
  },
  "msg": {
    "current_bet": "🎯 Текущая ставка: ${amount}",
    "dealing_cards": "🃏 Раздаём карты...",
    "error": {
      "generic": "❌ Произошла ошибка. Попробуйте снова.",
      "network": "🌐 Ошибка сети. Проверьте подключение.",
      "timeout": "⏱️ Время на действие истекло"
    },
    "game_started": "🎮 Игра началась! Удачи!",
    "new_round": "🔄 Начинается новый раунд...",
    "player_all_in": "🔥 {player} пошёл олл-ин на ${amount}!",
    "player_called": "💵 {player} заколлировал ${amount}",
    "player_checked": "✅ {player} сделал чек",
    "player_folded": "❌ {player} сделал фолд",
    "player_joined": "➕ {player} присоединился к игре",
    "player_left": "➖ {player} покинул стол",
    "player_raised": "⬆️ {player} повысил до ${amount}",
    "player_ready": "✋ {player} готов",
    "pot": "💰 Банк: ${amount}",
    "private": {
      "invite": {
        "body": "🎰 <b>Приглашение в приватную игру</b>\n\n{inviter} приглашает вас!\n\n🎲 Ставки: {stake}\n🔑 Код: {code}\n\nПрисоединиться?",
        "detailed_body": "🎴 <b>Приглашение в игру</b>\n\n{host} приглашает вас сыграть!\n\n🎯 Код игры: {code}\n\n💰 Ставки: {stake_name}\n • Малый блайнд: ${small_blind}\n • Большой блайнд: ${big_blind}\n💵 Мин. бай-ин: ${min_buyin}\n\nГотовы присоединиться?"
      },
      "lobby": {
        "body": "{title}\n\n🎯 Хост: {host}\n🎲 Ставки: {stake}\n🔑 Код: {code}\n\n{player_status}\n\n{players}\n\n{readiness}",
        "min_indicator": "(мин. {min_players})",
        "player_status": "{status_icon} Игроки: {current}/{max} {min_indicator}",
        "ready": "✅ Всё готово к старту!",
        "title": "🔒 Лобби приватной игры",
        "waiting": "⏳ Ожидаем ещё игроков (мин. {min_players})..."
      },
      "stake_menu": {
        "body": "{title}\n\n{subtitle}\n\n{options}\n\n{footer}",
        "footer": "ℹ️ Минимальный бай-ин зависит от выбранных ставок",
        "option_high": "💎 Высокие ($5K/$10K)",
        "option_low": "💰 Низкие ($250/$500)",
        "option_medium": "🎯 Средние ($1K/$2K)",
        "option_micro": "💵 Микро ($50/$100)",
        "option_premium": "🏆 Премиум ($10K/$20K)",
        "subtitle": "Выберите подходящий уровень блайндов:",
        "title": "🎲 Выбор уровня ставок"
      }
    },
    "showdown": "🎭 Вскрытие!",
    "tie": "🤝 Ничья! Банк делят: {players}",
    "welcome": "👋 Добро пожаловать в Техасский Холдем!",
    "winner": "🏆 {player} выигрывает ${amount}!",
    "your_turn": "🎯 Ваш ход, {player}!"
  },
  "popup": {
    "fold_confirmation": {
      "message": "Вы уверены, что хотите сбросить карты?",
      "pot": "Банк: ${amount}",
      "title": "⚠️ Подтвердите фолд",
      "your_cards": "Ваши карты: {cards}"
    },
    "toast": {
      "error": "❌ Ошибка: {message}",
      "info": "ℹ️ Инфо: {message}",
      "success": "✅ Успех: {message}"
    }
  },
  "ui": {
    "action": {
      "all_in": "Олл-ин",
      "call": "Колл",
      "check": "Чек",
      "fold": "Фолд",
      "raise": "Рейз"
    },
    "button": {
      "all_in": "🔥 Олл-ин",
      "call": "💵 Колл ${amount}",
      "cancel_fold": "❌ Отмена",
      "check": "✅ Чек",
      "confirm_fold": "✅ Да, фолд",
      "fold": "❌ Фолд",
      "join": "➕ Присоединиться",
      "leave": "➖ Выйти",
      "raise": "⬆️ Рейз",
      "ready": "✋ Готов",
      "sit": "🪑 Сесть",
      "stand": "🚶 Встать",
      "start": "🎮 Начать игру"
    },
    "controller": {
      "toast": {
        "action_recorded": "✅ Ход записан",
        "fold_cancelled": "↩️ Фолд отменён",
        "joined_game": "✅ Вы присоединились к игре",
        "left_game": "👋 Вы покинули стол"
      }
    },
    "error": {
      "navigation_failed": "⚠️ Ошибка навигации. Пожалуйста, попробуйте еще раз.",
      "invalid_state": "⚠️ Обнаружено недопустимое состояние меню. Возврат в главное меню.",
      "state_recovery": "♻️ Состояние меню восстановлено. Пожалуйста, продолжайте."
    },
    "lobby": {
      "active_games": "📊 Активные столы: {count}",
      "game_starting": "🎮 Игра начнётся через {seconds} с...",
      "host_entry": "👑 {player} (хост)",
      "min_players": "Нужно минимум {min} игроков для старта",
      "new_game": "🆕 Новая игра",
      "no_active_games": "Нет активных игр. Создайте новую!",
      "player_entry": "• {player}",
      "players": "👥 Игроки ({count}/{max})",
      "players_ready": "{ready}/{total} игроков готовы",
      "ready_to_start": "✅ Всё готово к старту!",
      "title": "🎰 Покерное лобби",
      "waiting": "⏳ Ожидание запуска хостом...",
      "waiting_players": "⏳ Ожидаем игроков..."
    },
    "nav": {
      "back": "Назад",
      "home": "Главное меню"
    },
    "menu": {
      "common": {
        "help": "❓ Помощь",
        "settings": "⚙️ Настройки"
      },
      "location": {
        "main": "Главное меню",
        "private_setup": "Создать Частную Игру",
        "private_view": "Частная Игра",
        "stake_select": "Выбор Ставок",
        "player_mgmt": "Управление Игроками",
        "group_setup": "Настройка Группы",
        "group_view": "Групповая Игра",
        "settings": "Настройки",
        "lang_select": "Выбор Языка"
      },
      "group": {
        "admin_panel": "⚙️ Панель администратора",
        "join_game": "🎴 Присоединиться к игре",
        "leave_game": "🚪 Покинуть игру",
        "main_title": "🎲 Poker Bot — групповое меню",
        "new_game": "🆕 Новая игра",
        "rules": "📖 Правила",
        "start_game": "🎲 Запустить новую игру",
        "title": "🎮 Управление игрой",
        "view_game": "👀 Статус текущей игры"
      },
      "main": "📋 Главное меню",
      "private": {
        "create_game": "🎰 Создать приватную игру",
        "help": "❓ Помощь",
        "language": "🌐 Язык",
        "main_title": "🎴 Poker Bot — личное меню",
        "manage_game": "⚙️ Управлять игрой",
        "statistics": "📊 Статистика",
        "title": "⚙️ Настройки и профиль",
        "view_game": "👀 Посмотреть текущую игру",
        "view_invites": "📨 Просмотреть приглашения",
        "wallet": "💰 Кошелёк"
      }
    },
<<<<<<< HEAD
    "language": {
      "back": "⬅️ Назад"
    },
    "private": {
      "stake_menu": {
        "button": {
          "micro": "💎 Микро (5/10) - мин 200",
          "low": "🎯 Низкие (10/20) - мин 400",
          "medium": "🎲 Средние (25/50) - мин 1K",
          "high": "💰 Высокие (50/100) - мин 2K",
          "premium": "👑 Премиум (100/200) - мин 4K",
          "language": "🌐 Язык",
          "cancel": "❌ Отмена"
        }
      },
      "invite": {
        "accept": "✅ Принять приглашение",
        "decline": "❌ Отклонить"
      },
      "lobby": {
        "start": "🎰 ЗАПУСТИТЬ ИГРУ",
        "invite": "📨 Пригласить игрока",
        "leave": "🚪 Покинуть лобби"
      }
    },
    "settings": {
      "language_select": "🌐 Выберите язык:",
      "language_changed": "✅ Язык переключён на русский",
      "wallet_balance": "💰 Баланс: ${amount}",
      "wallet_empty": "Ваш кошелёк пуст. Свяжитесь с администратором для пополнения."
    },
=======
>>>>>>> 9af6b0ab
    "model": {
      "error": {
        "already_in_game": "⚠️ Вы уже за столом",
        "already_in_game_other": "⚠️ {player} уже участвует в другой игре.",
        "game_full": "🚫 Игра заполнена (макс. {max} игроков).",
        "insufficient_chips": "❌ Недостаточно фишек\nТребуется: {required}\nДоступно: {balance}",
        "invalid_action": "❌ Недопустимое действие",
        "min_raise": "⚠️ Минимальный рейз ${amount}",
        "not_your_turn": "⏸️ Сейчас не ваш ход",
        "not_your_turn_with_player": "Сейчас ход {player}."
      }
    },
    "private": {
      "invite": {
        "accept": "✅ Принять приглашение",
        "decline": "❌ Отклонить"
      },
      "lobby": {
        "invite": "📨 Пригласить игрока",
        "leave": "🚪 Покинуть лобби",
        "start": "🎰 НАЧАТЬ ИГРУ"
      },
      "stake_menu": {
        "button": {
          "cancel": "❌ Отмена",
          "high": "💎 Высокие",
          "language": "🌐 Сменить язык",
          "low": "💰 Низкие",
          "medium": "🎯 Средние",
          "micro": "💵 Микро",
          "premium": "🏆 Премиум"
        }
      }
    },
    "settings": {
      "language_changed": "✅ Язык переключён на русский",
      "language_select": "🌐 Выберите язык:",
      "wallet_balance": "💰 Баланс: ${amount}",
      "wallet_empty": "Ваш кошелёк пуст. Свяжитесь с администратором для пополнения."
    },
    "viewer": {
      "fold_confirmation": {
        "message": "Вы уверены, что хотите сбросить карты?\nУ вас на руках: {cards}",
        "pot_amount": "Текущий банк: ${amount}",
        "title": "⚠️ Подтвердите фолд"
      }
    }
  }
}<|MERGE_RESOLUTION|>--- conflicted
+++ resolved
@@ -232,7 +232,6 @@
         "wallet": "💰 Кошелёк"
       }
     },
-<<<<<<< HEAD
     "language": {
       "back": "⬅️ Назад"
     },
@@ -264,8 +263,6 @@
       "wallet_balance": "💰 Баланс: ${amount}",
       "wallet_empty": "Ваш кошелёк пуст. Свяжитесь с администратором для пополнения."
     },
-=======
->>>>>>> 9af6b0ab
     "model": {
       "error": {
         "already_in_game": "⚠️ Вы уже за столом",
